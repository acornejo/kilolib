--- conflicted
+++ resolved
@@ -267,14 +267,6 @@
     return voltage;
 }
 
-#else
-
-<<<<<<< HEAD
-void kilo_loop(void (*program)(void)) {}
-=======
-void kilo_loop() {}
->>>>>>> 922627ab
-
 #endif
 
 void set_color(uint8_t rgb) {
